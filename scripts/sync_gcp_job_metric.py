--- conflicted
+++ resolved
@@ -42,13 +42,8 @@
     session = requests.Session()
     session.mount("https://", CustomCipherAdapter())
     # get number of jobs waiting (ready)
-<<<<<<< HEAD
     url = "https://%s:15673/api/queues/%%2f/%s" % (host, job)
     r = session.get(url, auth=(user, password), verify=False)
-=======
-    url = f"http://{host}:15672/api/queues/%2f/{job}"
-    r = requests.get(url, auth=(user, password))
->>>>>>> 67e04abe
     r.raise_for_status()
     res = r.json()
     return res["messages_ready"]
