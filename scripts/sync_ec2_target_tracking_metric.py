--- conflicted
+++ resolved
@@ -14,13 +14,10 @@
 import boto3
 import botocore
 import requests
-<<<<<<< HEAD
 import urllib3
 from requests.adapters import HTTPAdapter
 from requests.packages.urllib3.util.ssl_ import create_urllib3_context
 import backoff
-=======
->>>>>>> 67e04abe
 
 from hysds.celery import app
 
@@ -46,16 +43,11 @@
     )
 
     # get number of jobs
-<<<<<<< HEAD
     session = requests.Session()
     session.mount("https://", CustomCipherAdapter())
 
     url = "https://%s:15673/api/queues/%%2f/%s" % (host, queue)
     r = session.get(url, auth=(user, password), verify=False)
-=======
-    url = f"http://{host}:15672/api/queues/%2f/{queue}"
-    r = requests.get(url, auth=(user, password))
->>>>>>> 67e04abe
     # r.raise_for_status()
     if r.status_code == 200:
         return r.json()["messages" if total_jobs else "messages_ready"]
