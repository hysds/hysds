--- conflicted
+++ resolved
@@ -24,7 +24,7 @@
 # class for custom cipher for rabbitmq
 class CustomCipherAdapter(HTTPAdapter):
     def init_poolmanager(self, *args, **kwargs):
-        ssl_context = create_urllib3_context(ciphers="DHE-RSA-AES128-GCM-SHA256")
+        ssl_context = create_urllib3_context(ciphers=app.conf.get("broker_use_ssl", {}).get("ciphers"))
         kwargs['ssl_context'] = ssl_context
         return super(CustomCipherAdapter, self).init_poolmanager(*args, **kwargs)
 
@@ -42,13 +42,8 @@
     session.mount("https://", CustomCipherAdapter())
 
     # get number of jobs waiting (ready)
-<<<<<<< HEAD
     url = "https://%s:15673/api/queues/%%2f/%s" % (host, job)
     r = session.get(url, auth=(user, password), verify=False)
-=======
-    url = f"http://{host}:15672/api/queues/%2f/{job}"
-    r = requests.get(url, auth=(user, password))
->>>>>>> 67e04abe
     # r.raise_for_status()
     if r.status_code == 200:
         return r.json()["messages_ready"]
