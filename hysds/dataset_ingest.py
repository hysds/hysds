from future import standard_library

standard_library.install_aliases()
import json
import math
import os
import re
import shutil
import socket
import sys
import traceback
import types
from datetime import timezone, datetime
from glob import glob
from io import StringIO
from pprint import pformat, pprint
from subprocess import check_call, check_output
from tempfile import mkdtemp
from urllib.parse import urlparse

import backoff
import osaka
import requests
from fabric.api import env, get, put, run
from fabric.contrib.files import exists
from filechunkio import FileChunkIO
<<<<<<< HEAD
from tempfile import mkdtemp
from redis.exceptions import RedisError

import hysds
import osaka
from hysds.utils import get_disk_usage, makedirs, get_job_status, dataset_exists, get_func, parse_iso8601, \
    find_dataset_json, is_task_finished, TaskNotFinishedException
=======
from lxml.etree import parse

import hysds
from hysds.celery import app
>>>>>>> 67e04abe
from hysds.log_utils import (
    backoff_max_tries,
    backoff_max_value,
    log_custom_event,
    log_prov_es,
    log_publish_prov_es,
    logger,
)
<<<<<<< HEAD
from hysds.publish_lock import PublishLock, DedupPublishLockFoundException
from hysds.recognize import Recognizer
=======
>>>>>>> 67e04abe
from hysds.orchestrator import do_submit_job
from hysds.recognize import Recognizer
from hysds.utils import (
    dataset_exists,
    find_dataset_json,
    get_disk_usage,
    get_func,
    get_job_status,
    makedirs,
    parse_iso8601,
)

FILE_RE = re.compile(r"file://(.*?)(/.*)$")
SCRIPT_RE = re.compile(r"script:(.*)$")
BROWSE_RE = re.compile(r"^(.+)\.browse\.png$")


def verify_dataset(dataset):
    """Verify dataset JSON fields."""

    if "version" not in dataset:
        raise RuntimeError("Failed to find required field: version")
    for field in ("label", "location", "starttime", "endtime", "creation_timestamp"):
        if field not in dataset:
            logger.info(f"Optional field not found: {field}")


@backoff.on_exception(
    backoff.expo,
    (RuntimeError, requests.RequestException),
    max_tries=backoff_max_tries,
    max_value=backoff_max_value,
)
def index_dataset(grq_update_url, update_json):
    """Index dataset into GRQ ES."""

    r = requests.post(
        grq_update_url, verify=False, data={"dataset_info": json.dumps(update_json)}
    )
    if not 200 <= r.status_code < 300:
        raise RuntimeError(r.text)
    return r.json()


def queue_dataset(dataset, update_json, queue_name):
    """Add dataset type and URL to queue."""

    payload = {"job_type": f"dataset:{dataset}", "payload": update_json}
    do_submit_job(payload, queue_name)


def get_remote_dav(url):
    """Get remote dir/file."""

    lpath = f"./{os.path.basename(url)}"
    if not url.endswith("/"):
        url += "/"
    parsed_url = urlparse(url)
    rpath = parsed_url.path
    r = requests.request("PROPFIND", url, verify=False)
    if r.status_code not in (200, 207):  # handle multistatus (207) as well
        logger.info(f"Got status code {r.status_code} trying to read {url}")
        logger.info(f"Content:\n{r.text}")
        r.raise_for_status()
    tree = parse(StringIO(r.content))
    makedirs(lpath)
    for elem in tree.findall("{DAV:}response"):
        collection = elem.find(
            "{DAV:}propstat/{DAV:}prop/{DAV:}resourcetype/{DAV:}collection"
        )
        if collection is not None:
            continue
        href = elem.find("{DAV:}href").text
        rel_path = os.path.relpath(href, rpath)
        file_url = os.path.join(url, rel_path)
        local_path = os.path.join(lpath, rel_path)
        local_dir = os.path.dirname(local_path)
        makedirs(local_dir)
        resp = requests.request("GET", file_url, verify=False, stream=True)
        if resp.status_code != 200:
            logger.info(f"Got status code {resp.status_code} trying to read {file_url}")
            logger.info(f"Content:\n{resp.text}")
        resp.raise_for_status()
        with open(local_path, "wb") as f:
            for chunk in resp.iter_content(chunk_size=1024):
                if chunk:  # filter out keep-alive new chunks
                    f.write(chunk)
                    f.flush()
    return os.path.abspath(lpath)


def get_remote(host, rpath):
    """Get remote dir/file."""

    env.host_string = host
    env.abort_on_prompts = True
    r = get(rpath, ".")
    return os.path.abspath(f"./{os.path.basename(rpath)}")


def move_remote_path(host, src, dest):
    """Move remote directory safely."""

    env.host_string = host
    env.abort_on_prompts = True
    dest_dir = os.path.dirname(dest)
    if not exists(dest_dir):
        run(f"mkdir -p {dest_dir}")
    ret = run(f"mv -f {src} {dest}")
    return ret


def restage(host, src, dest, signal_file):
    """Restage dataset and create signal file."""

    env.host_string = host
    env.abort_on_prompts = True
    dest_dir = os.path.dirname(dest)
    if not exists(dest_dir):
        run(f"mkdir -p {dest_dir}")
    run(f"mv -f {src} {dest}")
    ret = run(f"touch {signal_file}")
    return ret


class NoClobberPublishContextException(Exception):
    pass


def publish_dataset(prod_dir, dataset_file, job, ctx):
    """Publish a dataset. Track metrics."""

    # get job info
    job_dir = job["job_info"]["job_dir"]
    time_start_iso = job["job_info"]["time_start"]
    context_file = job["job_info"]["context_file"]
    datasets_cfg_file = job["job_info"]["datasets_cfg_file"]

    # time start
    time_start = parse_iso8601(time_start_iso)

    # check for PROV-ES JSON from PGE; if exists, append related PROV-ES info;
    # also overwrite merged PROV-ES JSON file
    prod_id = os.path.basename(prod_dir)
    prov_es_file = os.path.join(prod_dir, f"{prod_id}.prov_es.json")
    prov_es_info = {}
    if os.path.exists(prov_es_file):
        with open(prov_es_file) as f:
            try:
                prov_es_info = json.load(f)
            except Exception as e:
                tb = traceback.format_exc()
                raise RuntimeError(
                    f"Failed to log PROV-ES from {prov_es_file}: {str(e)}\n{tb}"
                )
        log_prov_es(job, prov_es_info, prov_es_file)

    # copy _context.json
    prod_context_file = os.path.join(prod_dir, f"{prod_id}.context.json")
    shutil.copy(context_file, prod_context_file)

    # force ingest? (i.e. disable no-clobber)
    ingest_kwargs = {"force": False}
    if ctx.get("_force_ingest", False):
        logger.info("Flag _force_ingest set to True.")
        ingest_kwargs["force"] = True

    # upload
    tx_t1 = datetime.now(timezone.utc)

    metrics, prod_json = ingest(
        *(
            prod_id,
            datasets_cfg_file,
            app.conf.GRQ_UPDATE_URL,
            app.conf.DATASET_PROCESSED_QUEUE,
            prod_dir,
            job_dir,
        ),
        **ingest_kwargs,
    )
    tx_t2 = datetime.now(timezone.utc)
    tx_dur = (tx_t2 - tx_t1).total_seconds()
    prod_dir_usage = get_disk_usage(prod_dir)

    # set product provenance
    prod_prov = {
        "product_type": metrics["ipath"],
        "processing_start_time": time_start.isoformat() + "Z",
        "availability_time": tx_t2.isoformat() + "Z",
        "processing_latency": (tx_t2 - time_start).total_seconds() / 60.0,
        "total_latency": (tx_t2 - time_start).total_seconds() / 60.0,
    }
    prod_prov_file = os.path.join(prod_dir, f"{prod_id}.prod_prov.json")
    if os.path.exists(prod_prov_file):
        with open(prod_prov_file) as f:
            prod_prov.update(json.load(f))
    if "acquisition_start_time" in prod_prov:
        if "source_production_time" in prod_prov:
            prod_prov["ground_system_latency"] = (
                parse_iso8601(prod_prov["source_production_time"])
                - parse_iso8601(prod_prov["acquisition_start_time"])
            ).total_seconds() / 60.0
            prod_prov["total_latency"] += prod_prov["ground_system_latency"]
            prod_prov["access_latency"] = (
                tx_t2 - parse_iso8601(prod_prov["source_production_time"])
            ).total_seconds() / 60.0
            prod_prov["total_latency"] += prod_prov["access_latency"]
    # write product provenance of the last product; not writing to an array under the
    # product because kibana table panel won't show them correctly:
    # https://github.com/elasticsearch/kibana/issues/998
    job["job_info"]["metrics"]["product_provenance"] = prod_prov

    job["job_info"]["metrics"]["products_staged"].append(
        {
            "path": prod_dir,
            "disk_usage": prod_dir_usage,
            "time_start": tx_t1.isoformat() + "Z",
            "time_end": tx_t2.isoformat() + "Z",
            "duration": tx_dur,
            "transfer_rate": prod_dir_usage / tx_dur,
            "id": prod_json["id"],
            "urls": prod_json["urls"],
            "browse_urls": prod_json["browse_urls"],
            "dataset": prod_json["dataset"],
            "ipath": prod_json["ipath"],
            "system_version": prod_json["system_version"],
            "dataset_level": prod_json["dataset_level"],
            "dataset_type": prod_json["dataset_type"],
            "index": prod_json["grq_index_result"]["index"],
        }
    )

    return prod_json


def publish_datasets(job, ctx):
    """Perform dataset publishing if job exited with zero status code."""

    # if exit code of job command is non-zero, don't publish anything
    exit_code = job["job_info"]["status"]
    if exit_code != 0:
        logger.info(
            f"Job exited with exit code {exit_code}. Bypassing dataset publishing."
        )
        return True

    # if job command never ran, don't publish anything
    pid = job["job_info"]["pid"]
    if pid == 0:
        logger.info("Job command never ran. Bypassing dataset publishing.")
        return True

    # get job info
    job_dir = job["job_info"]["job_dir"]

    # find and publish
    published_prods = []

    for dataset_file, prod_dir in find_dataset_json(job_dir):

        # skip if marked as localized input
        signal_file = os.path.join(prod_dir, ".localized")
        if os.path.exists(signal_file):
            logger.info(f"Skipping publish of {prod_dir}. Marked as localized input.")
            continue

        # publish
        prod_json = publish_dataset(prod_dir, dataset_file, job, ctx)

        # save json for published product
        published_prods.append(prod_json)

    # write published products to file
    pub_prods_file = os.path.join(job_dir, "_datasets.json")
    with open(pub_prods_file, "w") as f:
        json.dump(published_prods, f, indent=2, sort_keys=True)

    # signal run_job() to continue
    return True


# TODO: this used to be called publish_dataset()
def write_to_object_store(
    path, url, params=None, force=False, publ_ctx_file=None, publ_ctx_url=None
):
    """
    Publish a dataset to the given url
    @param path - path of dataset to publish
    @param url - url to publish to
    @param force - unpublish dataset first if exists
    @param publ_ctx_file - publish context file
    @param publ_ctx_url - url to publish context file to
    """

    # set osaka params
    if params is None:
        params = {}

    # force remove previous dataset if it exists?
    if force:
        try:
            delete_from_object_store(url, params=params)
        except:
            pass

    # write publish context file
    if publ_ctx_file is not None and publ_ctx_url is not None:
        try:
            osaka.main.put(publ_ctx_file, publ_ctx_url, params=params, noclobber=True)
        except osaka.utils.NoClobberException as e:
            raise NoClobberPublishContextException(
                f"Failed to clobber {publ_ctx_url} when noclobber is True."
            )

    # upload datasets
    for root, dirs, files in os.walk(path):
        for file in files:
            abs_path = os.path.join(root, file)
            rel_path = os.path.relpath(abs_path, path)
            dest_url = os.path.join(url, rel_path)
<<<<<<< HEAD
            publish_lock = PublishLock()
            try:
                try:
                    publish_lock.acquire_lock(dest_url)
                except DedupPublishLockFoundException as dpe:
                    logger.warning(f"{str(dpe)}")
                logger.info("Uploading %s to %s." % (abs_path, dest_url))
                osaka.main.put(abs_path, dest_url, params=params, noclobber=True)
                try:
                    status = publish_lock.release()
                    if status is False:
                        logger.warning(f"No lock was found for {dest_url}")
                    else:
                        logger.info(f"Successfully released lock for {dest_url}")
                except RedisError as re:
                    logger.warning(
                        f"Redis error occurred while trying to release lock for {dest_url}: {str(re)}"
                    )
            finally:
                try:
                    publish_lock.close()
                except RedisError as re:
                    logger.warning(
                        f"Redis error occurred while trying to close client connection: {str(re)}"
                    )
=======
            logger.info(f"Uploading {abs_path} to {dest_url}.")
            osaka.main.put(abs_path, dest_url, params=params, noclobber=True)

>>>>>>> 67e04abe

# TODO: this used to be called unpublish_dataset()
def delete_from_object_store(url, params=None):
    """
    Remove a dataset at (and below) the given url
    @param url - url to remove files (at and below)
    """

    # set osaka params
    if params is None:
        params = {}

    osaka.main.rmall(url, params=params)


def ingest(
    objectid,
    dsets_file,
    grq_update_url,
    dataset_processed_queue,
    prod_path,
    job_path,
    dry_run=False,
    force=False,
):
    """Run dataset ingest."""
    logger.info("#" * 80)
    logger.info(f"datasets: {dsets_file}")
    logger.info(f"grq_update_url: {grq_update_url}")
    logger.info(f"dataset_processed_queue: {dataset_processed_queue}")
    logger.info(f"prod_path: {prod_path}")
    logger.info(f"job_path: {job_path}")
    logger.info(f"dry_run: {dry_run}")
    logger.info(f"force: {force}")

    # get default job path
    if job_path is None:
        job_path = os.getcwd()

    # detect job info
    job = {}
    job_json = os.path.join(job_path, "_job.json")
    if os.path.exists(job_json):
        with open(job_json) as f:
            try:
                job = json.load(f)
            except Exception as e:
                logger.warning(f"Failed to read job json:\n{str(e)}")
    task_id = job.get("task_id", None)
    payload_id = (
        job.get("job_info", {}).get("job_payload", {}).get("payload_task_id", None)
    )
    payload_hash = job.get("job_info", {}).get("payload_hash", None)
    logger.info(f"task_id: {task_id}")
    logger.info(f"payload_id: {payload_id}")
    logger.info(f"payload_hash: {payload_hash}")

    # get dataset
    if os.path.isdir(prod_path):
        local_prod_path = prod_path
    else:
        local_prod_path = get_remote_dav(prod_path)
    if not os.path.isdir(local_prod_path):
        raise RuntimeError(f"Failed to find local dataset directory: {local_prod_path}")

    # write publish context
    publ_ctx_name = "_publish.context.json"
    publ_ctx_dir = mkdtemp(prefix=".pub_context", dir=job_path)
    publ_ctx_file = os.path.join(publ_ctx_dir, publ_ctx_name)
    with open(publ_ctx_file, "w") as f:
        json.dump(
            {
                "payload_id": payload_id,
                "payload_hash": payload_hash,
                "task_id": task_id,
            },
            f,
            indent=2,
            sort_keys=True,
        )
    publ_ctx_url = None

    # dataset name
    pname = os.path.basename(local_prod_path)

    # dataset file
    dataset_file = os.path.join(local_prod_path, f"{pname}.dataset.json")

    # get dataset json
    with open(dataset_file) as f:
        dataset = json.load(f)
    logger.info(f"Loaded dataset JSON from file: {dataset_file}")

    # check minimum requirements for dataset JSON
    logger.info("Verifying dataset JSON...")
    verify_dataset(dataset)
    logger.info("Dataset JSON verfication succeeded.")

    # get version
    version = dataset["version"]

    # recognize
    r = Recognizer(dsets_file, local_prod_path, objectid, version)

    # get extractor
    extractor = r.getMetadataExtractor()
    if extractor is not None:
        match = SCRIPT_RE.search(extractor)
        if match:
            extractor = match.group(1)
    logger.info(f"Configured metadata extractor: {extractor}")

    # metadata file
    metadata_file = os.path.join(local_prod_path, f"{pname}.met.json")

    # metadata seed file
    seed_file = os.path.join(local_prod_path, "met.json")

    # metadata file already here
    if os.path.exists(metadata_file):
        with open(metadata_file) as f:
            metadata = json.load(f)
        logger.info(f"Loaded metadata from existing file: {metadata_file}")
    else:
        if extractor is None:
            logger.info("No metadata extraction configured. Setting empty metadata.")
            metadata = {}
        else:
            logger.info(f"Running metadata extractor {extractor} on {local_prod_path}")
            m = check_output([extractor, local_prod_path])
            logger.info(f"Output: {m.decode()}")

            # generate json to update metadata and urls
            metadata = json.loads(m)

            # set data_product_name
            metadata["data_product_name"] = objectid

            # merge with seed metadata
            if os.path.exists(seed_file):
                with open(seed_file) as f:
                    seed = json.load(f)
                metadata.update(seed)
                logger.info(f"Loaded seed metadata from file: {seed_file}")

            # write it out to file
            with open(metadata_file, "w") as f:
                json.dump(metadata, f, indent=2)
            logger.info(f"Wrote metadata to {metadata_file}")

            # delete seed file
            if os.path.exists(seed_file):
                os.unlink(seed_file)
                logger.info(f"Deleted seed file {seed_file}.")

    # read context
    context_file = os.path.join(local_prod_path, f"{pname}.context.json")
    if os.path.exists(context_file):
        with open(context_file) as f:
            context = json.load(f)
        logger.info(f"Loaded context from existing file: {context_file}")
    else:
        context = {}

    # set metadata and dataset groups in recognizer
    r.setDataset(dataset)
    r.setMetadata(metadata)

    # get ipath
    ipath = r.getIpath()

    # get level
    level = r.getLevel()

    # get type
    dtype = r.getType()

    # set product metrics
    prod_metrics = {"ipath": ipath, "path": local_prod_path}

    publish_context_lock = None

    # publish dataset
    if r.publishConfigured():
        logger.info("Dataset publish is configured.")

        # get publish path
        pub_path_url = r.getPublishPath()

        # get publish urls
        pub_urls = [i for i in r.getPublishUrls()]

        # get S3 profile name and api keys for dataset publishing
        s3_secret_key, s3_access_key = r.getS3Keys()
        s3_profile = r.getS3Profile()

        # set osaka params
        osaka_params = {}

        # S3 profile takes precedence over explicit api keys
        if s3_profile is not None:
            osaka_params["profile_name"] = s3_profile
        else:
            if s3_secret_key is not None and s3_access_key is not None:
                osaka_params["aws_access_key_id"] = s3_access_key
                osaka_params["aws_secret_access_key"] = s3_secret_key

        # get pub host and path
        logger.info(f"Configured pub host & path: {pub_path_url}")

        # check scheme
        if not osaka.main.supported(pub_path_url):
            raise RuntimeError(
                f"Scheme {urlparse(pub_path_url).scheme} is currently not supported."
            )

        # upload dataset to repo; track disk usage and start/end times of transfer
        prod_dir_usage = get_disk_usage(local_prod_path)
        tx_t1 = datetime.now(timezone.utc)
        if dry_run:
            logger.info(f"Would've published {local_prod_path} to {pub_path_url}")
        else:
            publ_ctx_url = os.path.join(pub_path_url, publ_ctx_name)
            orig_publ_ctx_file = publ_ctx_file + ".orig"
            try:
                # Acquire lock first before trying to write to the object store
                if task_id:
                    try:
                        publish_context_lock = PublishLock()
                        lock_status = publish_context_lock.acquire_lock(publish_url=publ_ctx_url)
                        if lock_status is True:
                            logger.info(f"Successfully acquired lock for {publ_ctx_url}")
                    except DedupPublishLockFoundException as dpe:
                        logger.error(f"{str(dpe)}")
                        raise NoClobberPublishContextException(f"{str(dpe)}")
                    except RedisError as re:
                        logger.warning(f"Redis error occurred while trying to acquire lock: {str(re)}")

                write_to_object_store(
                    local_prod_path,
                    pub_path_url,
                    params=osaka_params,
                    force=force,
                    publ_ctx_file=publ_ctx_file,
                    publ_ctx_url=publ_ctx_url,
                )
            except NoClobberPublishContextException as e:
                logger.warning(
                    f"A publish context file was found at {publ_ctx_url}. Retrieving."
                )
                osaka.main.get(publ_ctx_url, orig_publ_ctx_file, params=osaka_params)
                with open(orig_publ_ctx_file) as f:
                    orig_publ_ctx = json.load(f)
                logger.warning(
                    "original publish context: {}".format(
                        json.dumps(orig_publ_ctx, indent=2, sort_keys=True)
                    )
                )
                orig_payload_id = orig_publ_ctx.get("payload_id", None)
                orig_payload_hash = orig_publ_ctx.get("payload_hash", None)
                orig_task_id = orig_publ_ctx.get("task_id", None)
<<<<<<< HEAD
                logger.warn("orig payload_id: {}".format(orig_payload_id))
                logger.warn("orig payload_hash: {}".format(orig_payload_hash))
                logger.warn("orig task_id: {}".format(orig_task_id))
=======
                logger.warning(f"orig payload_id: {orig_payload_id}")
                logger.warning(f"orig payload_hash: {orig_payload_hash}")
                logger.warning(f"orig task_id: {orig_payload_id}")
>>>>>>> 67e04abe

                if orig_payload_id is None:
                    if publish_context_lock:
                        try:
                            publish_context_lock.release()
                        except RedisError as re:
                            logger.warning(
                                f"Failed to release lock: {str(re)}"
                            )
                        try:
                            publish_context_lock.close()
                        except RedisError as re:
                            logger.warning(
                                f"Failed to release lock or close Redis client connection properly: {str(re)}"
                            )
                    raise

                # We should check to see if the task_id of the job is different than the
                # task_id in the publish_context file, the orig_task_id. If so,
                # to mitigate race conditions, check to see if the orig_task_id is in a
                # finished state before proceeding.
                if orig_task_id and task_id and orig_task_id != task_id:
                    try:
                        status = is_task_finished(orig_task_id)
                        if status is True:
                            logger.info(f"Task {orig_task_id} is finished. Proceeding with force publish.")
                        else:
                            logger.warning(
                                f"Could not determine status of {orig_task_id}. Proceeding with force publish."
                            )
                    except TaskNotFinishedException as te:
                        logger.warning(str(te))
                        logger.warning(f"Task {orig_task_id} still isn't finished. Proceeding with force publish.")

                # overwrite if this job is a retry of the previous job
                if payload_id is not None and payload_id == orig_payload_id:
                    # Check to see if the dataset exists. If so, then raise the error at this point
                    if dataset_exists(objectid):
                        logger.error(f"Dataset already exists: {objectid}. No need to force publish.")
                        if publish_context_lock:
                            publish_context_lock.close()
                        raise

                    msg = (
                        "This job is a retry of a previous job that resulted "
                        + "in an orphaned dataset. Forcing publish."
                    )
                    logger.warning(msg)
                    log_custom_event(
                        "orphaned_dataset-retry_previous_failed",
                        "clobber",
                        {
                            "orphan_info": {
                                "payload_id": payload_id,
                                "payload_hash": payload_hash,
                                "task_id": task_id,
                                "orig_payload_id": orig_payload_id,
                                "orig_payload_hash": orig_payload_hash,
                                "orig_task_id": orig_task_id,
                                "dataset_id": objectid,
                                "dataset_url": pub_path_url,
                                "msg": msg,
                            }
                        },
                    )
                else:
                    job_status = get_job_status(orig_payload_id)
                    logger.warning(f"orig job status: {job_status}")

                    # overwrite if previous job failed
                    if job_status == "job-failed":
                        msg = (
                            "Detected previous job failure that resulted in an "
                            + "orphaned dataset. Forcing publish."
                        )
                        logger.warning(msg)
                        log_custom_event(
                            "orphaned_dataset-job_failed",
                            "clobber",
                            {
                                "orphan_info": {
                                    "payload_id": payload_id,
                                    "payload_hash": payload_hash,
                                    "task_id": task_id,
                                    "orig_payload_id": orig_payload_id,
                                    "orig_payload_hash": orig_payload_hash,
                                    "orig_task_id": orig_task_id,
                                    "orig_status": job_status,
                                    "dataset_id": objectid,
                                    "dataset_url": pub_path_url,
                                    "msg": msg,
                                }
                            },
                        )
                    else:
                        # overwrite if dataset doesn't exist in grq
                        if not dataset_exists(objectid):
                            msg = "Detected orphaned dataset without ES doc. Forcing publish."
                            logger.warning(msg)
                            log_custom_event(
                                "orphaned_dataset-no_es_doc",
                                "clobber",
                                {
                                    "orphan_info": {
                                        "payload_id": payload_id,
                                        "payload_hash": payload_hash,
                                        "task_id": task_id,
                                        "dataset_id": objectid,
                                        "dataset_url": pub_path_url,
                                        "msg": msg,
                                    }
                                },
                            )
                        else:
                            if publish_context_lock:
                                try:
                                    publish_context_lock.release()
                                except RedisError as re:
                                    logger.warning(
                                        f"Failed to release lock: {str(re)}"
                                    )
                                try:
                                    publish_context_lock.close()
                                except RedisError as re:
                                    logger.warning(
                                        f"Failed to release lock or close Redis client connection properly: {str(re)}"
                                    )
                            raise

                # Let's try to acquire the lock again if we have not yet at this point
                if publish_context_lock.get_lock_status() is None or publish_context_lock.get_lock_status() is False:
                    try:
                        lock_status = publish_context_lock.acquire_lock(publish_url=publ_ctx_url)
                        if lock_status is True:
                            logger.info(
                                f"Successfully acquired lock prior to force publish for {publ_ctx_url}."
                            )
                    except Exception as e:
                        logger.warning(
                            f"Could not successfully acquire lock:\n{str(e)}.\nContinuing on with force publishing."
                        )
                write_to_object_store(
                    local_prod_path,
                    pub_path_url,
                    params=osaka_params,
                    force=True,
                    publ_ctx_file=publ_ctx_file,
                    publ_ctx_url=publ_ctx_url,
                )
            except osaka.utils.NoClobberException as e:
                if dataset_exists(objectid):
                    try:
                        osaka.main.rmall(publ_ctx_url, params=osaka_params)
                    except:
                        logger.warning(
                            "Failed to clean up publish context {} after attempting to clobber valid dataset.".format(
                                publ_ctx_url
                            )
                        )
                    if publish_context_lock:
                        try:
                            publish_context_lock.release()
                        except RedisError as re:
                            logger.warning(
                                f"Failed to release lock: {str(re)}"
                            )
                        try:
                            publish_context_lock.close()
                        except RedisError as re:
                            logger.warning(
                                f"Failed to release lock or close Redis client connection properly: {str(re)}"
                            )
                    raise
                else:
                    msg = "Detected orphaned dataset without ES doc. Forcing publish."
                    logger.warning(msg)
                    log_custom_event(
                        "orphaned_dataset-no_es_doc",
                        "clobber",
                        {
                            "orphan_info": {
                                "payload_id": payload_id,
                                "payload_hash": payload_hash,
                                "task_id": task_id,
                                "dataset_id": objectid,
                                "dataset_url": pub_path_url,
                                "msg": msg,
                            }
                        },
                    )
                    # Let's try to acquire the lock again if we have not yet at this point
                    if publish_context_lock.get_lock_status() is None or publish_context_lock.get_lock_status() is False:
                        try:
                            lock_status = publish_context_lock.acquire_lock(
                                publish_url=publ_ctx_url,
                            )
                            if lock_status is True:
                                logger.info(
                                    f"Successfully acquired lock prior to force publish for {publ_ctx_url}."
                                )
                        except Exception as e:
                            logger.warning(
                                f"Could not successfully acquire lock:\n{str(e)}.\nContinuing on with force publishing."
                            )
                    write_to_object_store(
                        local_prod_path,
                        pub_path_url,
                        params=osaka_params,
                        force=True,
                        publ_ctx_file=publ_ctx_file,
                        publ_ctx_url=publ_ctx_url,
                    )
        tx_t2 = datetime.now(timezone.utc)
        tx_dur = (tx_t2 - tx_t1).total_seconds()

        # save dataset metrics on size and transfer
        prod_metrics.update(
            {
                "url": urlparse(pub_path_url).path,
                "disk_usage": prod_dir_usage,
                "time_start": tx_t1.isoformat() + "Z",
                "time_end": tx_t2.isoformat() + "Z",
                "duration": tx_dur,
                "transfer_rate": prod_dir_usage / tx_dur,
            }
        )
    else:
        logger.info("Dataset publish is not configured.")
        pub_urls = []

    # publish browse
    if r.browseConfigured():
        logger.info("Browse publish is configured.")

        # get browse path and urls
        browse_path = r.getBrowsePath()
        browse_urls = r.getBrowseUrls()

        # get S3 profile name and api keys for browse image publishing
        s3_secret_key_browse, s3_access_key_browse = r.getS3Keys("browse")
        s3_profile_browse = r.getS3Profile("browse")

        # set osaka params for browse
        osaka_params_browse = {}

        # S3 profile takes precedence over explicit api keys
        if s3_profile_browse is not None:
            osaka_params_browse["profile_name"] = s3_profile_browse
        else:
            if s3_secret_key_browse is not None and s3_access_key_browse is not None:
                osaka_params_browse["aws_access_key_id"] = s3_access_key_browse
                osaka_params_browse["aws_secret_access_key"] = s3_secret_key_browse

        # add metadata for all browse images and upload to browse location
        imgs_metadata = []
        imgs = glob(f"{local_prod_path}/*browse.png")
        for img in imgs:
            img_metadata = {"img": os.path.basename(img)}
            small_img = img.replace("browse.png", "browse_small.png")
            if os.path.exists(small_img):
                small_img_basename = os.path.basename(small_img)
                if browse_path is not None:
                    this_browse_path = os.path.join(browse_path, small_img_basename)
                    if dry_run:
                        logger.info(f"Would've uploaded {small_img} to {browse_path}")
                    else:
                        logger.info(f"Uploading {small_img} to {browse_path}")
                        osaka.main.put(
                            small_img,
                            this_browse_path,
                            params=osaka_params_browse,
                            noclobber=False,
                        )
            else:
                small_img_basename = None
            img_metadata["small_img"] = small_img_basename
            tooltip_match = BROWSE_RE.search(img_metadata["img"])
            if tooltip_match:
                img_metadata["tooltip"] = tooltip_match.group(1)
            else:
                img_metadata["tooltip"] = ""
            imgs_metadata.append(img_metadata)

        # sort browse images
        browse_sort_order = r.getBrowseSortOrder()
        if isinstance(browse_sort_order, list) and len(browse_sort_order) > 0:
            bso_regexes = [re.compile(i) for i in browse_sort_order]
            sorter = {}
            unrecognized = []
            for img in imgs_metadata:
                matched = None
                for i, bso_re in enumerate(bso_regexes):
                    if bso_re.search(img["img"]):
                        matched = img
                        sorter[i] = matched
                        break
                if matched is None:
                    unrecognized.append(img)
            imgs_metadata = [sorter[i] for i in sorted(sorter)]
            imgs_metadata.extend(unrecognized)
    else:
        logger.info("Browse publish is not configured.")
        browse_urls = []
        imgs_metadata = []

    # set update json
    update_json = {
        "id": objectid,
        "objectid": objectid,
        "metadata": metadata,
        "dataset": ipath.split("/")[1],
        "ipath": ipath,
        "system_version": version,
        "dataset_level": level,
        "dataset_type": dtype,
        "urls": pub_urls,
        "browse_urls": browse_urls,
        "images": imgs_metadata,
        "prov": context.get("_prov", {}),
    }
    update_json.update(dataset)
    # logger.info("update_json: %s" % pformat(update_json))

    # custom index specified?
    index = r.getIndex()
    if index is not None:
        update_json["index"] = index

    # update GRQ
    if dry_run:
        update_json["grq_index_result"] = {"index": index}
        logger.info(
            "Would've indexed doc at %s: %s"
            % (grq_update_url, json.dumps(update_json, indent=2, sort_keys=True))
        )
    else:
        res = index_dataset(grq_update_url, update_json)
        logger.info(f"res: {res}")
        update_json["grq_index_result"] = res

    # finish if dry run
    if dry_run:
        try:
            shutil.rmtree(publ_ctx_dir)
        except:
            pass
        return prod_metrics, update_json

    # create PROV-ES JSON file for publish processStep
    prod_prov_es_file = os.path.join(
        local_prod_path, f"{os.path.basename(local_prod_path)}.prov_es.json"
    )
    pub_prov_es_bn = "publish.prov_es.json"
    if os.path.exists(prod_prov_es_file):
        pub_prov_es_file = os.path.join(local_prod_path, pub_prov_es_bn)
        prov_es_info = {}
        with open(prod_prov_es_file) as f:
            try:
                prov_es_info = json.load(f)
            except Exception as e:
                tb = traceback.format_exc()
                if publish_context_lock:
                    try:
                        publish_context_lock.release()
                    except RedisError as re:
                        logger.warning(
                            f"Failed to release lock: {str(re)}"
                        )
                    try:
                        publish_context_lock.close()
                    except RedisError as re:
                        logger.warning(
                            f"Failed to release lock or close Redis client connection properly: {str(re)}"
                        )
                raise RuntimeError(
                    f"Failed to load PROV-ES from {prod_prov_es_file}: {str(e)}\n{tb}"
                )
        log_publish_prov_es(
            prov_es_info,
            pub_prov_es_file,
            local_prod_path,
            pub_urls,
            prod_metrics,
            objectid,
        )
        # upload publish PROV-ES file
        osaka.main.put(
            pub_prov_es_file,
            os.path.join(pub_path_url, pub_prov_es_bn),
            params=osaka_params,
            noclobber=False,
        )

    # cleanup publish context
    if publ_ctx_url is not None:
        try:
            osaka.main.rmall(publ_ctx_url, params=osaka_params)
        except:
            logger.warn(
                f"Failed to clean up publish context at {publ_ctx_url} on successful publish."
            )
        if publish_context_lock:
            try:
                status = publish_context_lock.release()
                if status is False:
                    logger.warning(f"No lock was found for {publ_ctx_url}")
                else:
                    logger.info(f"Successfully released lock for {publ_ctx_url}")
            except RedisError as re:
                logger.warning(
                    f"Redis error occured while trying to release lock for {publ_ctx_url}: {str(re)}"
                )
            try:
                publish_context_lock.close()
            except RedisError as e:
                logger.warning(f"Failed to close Redis client connection properly: {str(e)}")
    try:
        shutil.rmtree(publ_ctx_dir)
    except:
        pass

    # queue data dataset
    queue_dataset(ipath, update_json, dataset_processed_queue)

    # return dataset metrics and dataset json
    return prod_metrics, update_json<|MERGE_RESOLUTION|>--- conflicted
+++ resolved
@@ -16,6 +16,11 @@
 from pprint import pformat, pprint
 from subprocess import check_call, check_output
 from tempfile import mkdtemp
+from redis.exceptions import RedisError
+
+import hysds
+from hysds.utils import get_disk_usage, makedirs, get_job_status, dataset_exists, get_func, parse_iso8601, \
+    find_dataset_json, is_task_finished, TaskNotFinishedException
 from urllib.parse import urlparse
 
 import backoff
@@ -24,20 +29,10 @@
 from fabric.api import env, get, put, run
 from fabric.contrib.files import exists
 from filechunkio import FileChunkIO
-<<<<<<< HEAD
-from tempfile import mkdtemp
-from redis.exceptions import RedisError
-
-import hysds
-import osaka
-from hysds.utils import get_disk_usage, makedirs, get_job_status, dataset_exists, get_func, parse_iso8601, \
-    find_dataset_json, is_task_finished, TaskNotFinishedException
-=======
 from lxml.etree import parse
 
-import hysds
 from hysds.celery import app
->>>>>>> 67e04abe
+
 from hysds.log_utils import (
     backoff_max_tries,
     backoff_max_value,
@@ -46,11 +41,10 @@
     log_publish_prov_es,
     logger,
 )
-<<<<<<< HEAD
+
 from hysds.publish_lock import PublishLock, DedupPublishLockFoundException
 from hysds.recognize import Recognizer
-=======
->>>>>>> 67e04abe
+
 from hysds.orchestrator import do_submit_job
 from hysds.recognize import Recognizer
 from hysds.utils import (
@@ -372,7 +366,6 @@
             abs_path = os.path.join(root, file)
             rel_path = os.path.relpath(abs_path, path)
             dest_url = os.path.join(url, rel_path)
-<<<<<<< HEAD
             publish_lock = PublishLock()
             try:
                 try:
@@ -398,11 +391,6 @@
                     logger.warning(
                         f"Redis error occurred while trying to close client connection: {str(re)}"
                     )
-=======
-            logger.info(f"Uploading {abs_path} to {dest_url}.")
-            osaka.main.put(abs_path, dest_url, params=params, noclobber=True)
-
->>>>>>> 67e04abe
 
 # TODO: this used to be called unpublish_dataset()
 def delete_from_object_store(url, params=None):
@@ -664,15 +652,9 @@
                 orig_payload_id = orig_publ_ctx.get("payload_id", None)
                 orig_payload_hash = orig_publ_ctx.get("payload_hash", None)
                 orig_task_id = orig_publ_ctx.get("task_id", None)
-<<<<<<< HEAD
                 logger.warn("orig payload_id: {}".format(orig_payload_id))
                 logger.warn("orig payload_hash: {}".format(orig_payload_hash))
                 logger.warn("orig task_id: {}".format(orig_task_id))
-=======
-                logger.warning(f"orig payload_id: {orig_payload_id}")
-                logger.warning(f"orig payload_hash: {orig_payload_hash}")
-                logger.warning(f"orig task_id: {orig_payload_id}")
->>>>>>> 67e04abe
 
                 if orig_payload_id is None:
                     if publish_context_lock:
