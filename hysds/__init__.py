<<<<<<< HEAD
from __future__ import unicode_literals
from __future__ import print_function
from __future__ import division
from __future__ import absolute_import
__version__ = "0.2.3"
__url__ = "https://github.com/hysds/hysds"
=======
__version__     = "0.2.4"
__url__         = "https://github.com/hysds/hysds"
>>>>>>> 83515d1b
__description__ = "HySDS (Hybrid Cloud Science Data System)"<|MERGE_RESOLUTION|>--- conflicted
+++ resolved
@@ -1,12 +1,7 @@
-<<<<<<< HEAD
 from __future__ import unicode_literals
 from __future__ import print_function
 from __future__ import division
 from __future__ import absolute_import
-__version__ = "0.2.3"
+__version__ = "0.2.4"
 __url__ = "https://github.com/hysds/hysds"
-=======
-__version__     = "0.2.4"
-__url__         = "https://github.com/hysds/hysds"
->>>>>>> 83515d1b
 __description__ = "HySDS (Hybrid Cloud Science Data System)"