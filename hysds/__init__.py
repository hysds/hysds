--- conflicted
+++ resolved
@@ -1,12 +1,3 @@
-<<<<<<< HEAD
-from __future__ import unicode_literals
-from __future__ import print_function
-from __future__ import division
-from __future__ import absolute_import
-
-__version__ = "1.3.9"
-=======
-__version__ = "1.4.0"
->>>>>>> 67e04abe
+__version__ = "1.4.1"
 __url__ = "https://github.com/hysds/hysds"
 __description__ = "HySDS (Hybrid Cloud Science Data System)"