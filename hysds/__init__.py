<<<<<<< HEAD
__version__ = "1.4.1"
=======
__version__ = "2.0.0"
>>>>>>> f291b408
__url__ = "https://github.com/hysds/hysds"
__description__ = "HySDS (Hybrid Cloud Science Data System)"<|MERGE_RESOLUTION|>--- conflicted
+++ resolved
@@ -1,7 +1,3 @@
-<<<<<<< HEAD
-__version__ = "1.4.1"
-=======
-__version__ = "2.0.0"
->>>>>>> f291b408
+__version__ = "2.0.1"
 __url__ = "https://github.com/hysds/hysds"
 __description__ = "HySDS (Hybrid Cloud Science Data System)"