--- conflicted
+++ resolved
@@ -76,11 +76,7 @@
     #                       "%02d" % hr, "%02d" % mi, task_id)
     task_dir = task_dir_abs
     makedirs(task_dir)
-<<<<<<< HEAD
     webdav_url = "https://%s:%s" % (facts["hysds_public_ip"], app.conf.WEBDAV_PORT)
-=======
-    webdav_url = f"http://{facts['hysds_public_ip']}:{app.conf.WEBDAV_PORT}"
->>>>>>> 67e04abe
     # task_url = os.path.join(webdav_url, 'tasks', "%04d" % yr, "%02d" % mo, "%02d" % dy,
     #                        "%02d" % hr, "%02d" % mi, task_id)
     task_url = os.path.join(webdav_url, "tasks")
