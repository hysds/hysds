from future import standard_library
from redis.exceptions import RedisError

standard_library.install_aliases()

import json
import logging
import os
import re
import shutil
import traceback
from datetime import timezone, datetime
from glob import glob
from importlib import import_module
from io import StringIO
from subprocess import check_output
from tempfile import mkdtemp
from urllib.parse import urlparse

import backoff
import osaka.main
import requests
from billiard import Manager, get_context  # noqa
from billiard.pool import Pool, cpu_count  # noqa
from lxml.etree import parse

<<<<<<< HEAD
from hysds.utils import (get_disk_usage, makedirs, get_job_status, dataset_exists, find_non_localized_datasets,
                         is_task_finished, TaskNotFinishedException)
from hysds.log_utils import logger, log_prov_es, log_custom_event, log_publish_prov_es, backoff_max_value, \
    backoff_max_tries

from hysds.publish_lock import PublishLock, DedupPublishLockFoundException

=======
>>>>>>> 67e04abe
from hysds.celery import app
from hysds.log_utils import (
    backoff_max_tries,
    backoff_max_value,
    log_custom_event,
    log_prov_es,
    log_publish_prov_es,
    logger,
)
from hysds.orchestrator import do_submit_job
from hysds.recognize import Recognizer
from hysds.utils import (
    dataset_exists,
    find_non_localized_datasets,
    get_disk_usage,
    get_job_status,
    makedirs,
)

FILE_RE = re.compile(r"file://(.*?)(/.*)$")
SCRIPT_RE = re.compile(r"script:(.*)$")
BROWSE_RE = re.compile(r"^(.+)\.browse\.png$")


class NoDedupJobFoundException(Exception):
    def __init__(self, message):
        self.message = message
        super().__init__(message)


class NoClobberPublishContextException(Exception):
    pass


class NotAllProductsIngested(Exception):
    pass


def get_module(m):
    """Import module and return."""

    try:
        return import_module(m)
    except ImportError:
        logger.error(f'Failed to import module "{m}".')
        raise


def get_disk_usage(path, follow_symlinks=True):
    """Return disk usage size in bytes."""

    opts = "-sbL" if follow_symlinks else "-sb"
    size = 0
    try:
        size = int(check_output(["du", opts, path]).split()[0])
    except:
        pass
    return size


def get_remote_dav(url):
    """Get remote dir/file."""

    lpath = f"./{os.path.basename(url)}"
    if not url.endswith("/"):
        url += "/"
    parsed_url = urlparse(url)
    rpath = parsed_url.path
    r = requests.request("PROPFIND", url, verify=False)
    if r.status_code not in (200, 207):  # handle multistatus (207) as well
        logger.info(f"Got status code {r.status_code} trying to read {url}")
        logger.info(f"Content:\n{r.text}")
        r.raise_for_status()
    tree = parse(StringIO(r.content))
    makedirs(lpath)
    for elem in tree.findall("{DAV:}response"):
        collection = elem.find(
            "{DAV:}propstat/{DAV:}prop/{DAV:}resourcetype/{DAV:}collection"
        )
        if collection is not None:
            continue
        href = elem.find("{DAV:}href").text
        rel_path = os.path.relpath(href, rpath)
        file_url = os.path.join(url, rel_path)
        local_path = os.path.join(lpath, rel_path)
        local_dir = os.path.dirname(local_path)
        makedirs(local_dir)
        resp = requests.request("GET", file_url, verify=False, stream=True)
        if resp.status_code != 200:
            logger.info(f"Got status code {resp.status_code} trying to read {file_url}")
            logger.info(f"Content:\n{resp.text}")
        resp.raise_for_status()
        with open(local_path, "wb") as f:
            for chunk in resp.iter_content(chunk_size=1024):
                if chunk:  # filter out keep-alive new chunks
                    f.write(chunk)
                    f.flush()
    return os.path.abspath(lpath)


def verify_dataset(dataset):
    """Verify dataset JSON fields."""

    if "version" not in dataset:
        raise RuntimeError("Failed to find required field: version")
    for field in ("label", "location", "starttime", "endtime", "creation_timestamp"):
        if field not in dataset:
            logger.info(f"Optional field not found: {field}")


def delete_from_object_store(url, params=None):
    """
    Remove a dataset at (and below) the given url
    @param url - url to remove files (at and below)
    @param params - osaka.main.rmall parameters - https://github.com/hysds/osaka/blob/develop/osaka/main.py#L151
    """

    # set osaka params
    if params is None:
        params = {}

    osaka.main.rmall(url, params=params)


def write_to_object_store(
    path, url, params=None, force=False, publ_ctx_file=None, publ_ctx_url=None
):
    """
    Publish a dataset to the given url
    @param path - path of dataset to publish
    @param url - url to publish to
    @param params - osaka.main.put params - https://github.com/hysds/osaka/blob/develop/osaka/main.py#L29
    @param force - unpublish dataset first if exists
    @param publ_ctx_file - publish context file
    @param publ_ctx_url - url to publish context file to
    """

    # set osaka params
    if params is None:
        params = {}

    # force remove previous dataset if it exists?
    if force:
        try:
            delete_from_object_store(url, params=params)
        except:
            pass

    # write publish context file
    if publ_ctx_file is not None and publ_ctx_url is not None:
        try:
            osaka.main.put(publ_ctx_file, publ_ctx_url, params=params, noclobber=True)
        except osaka.utils.NoClobberException as e:
            raise NoClobberPublishContextException(
                f"Failed to clobber {publ_ctx_url} when noclobber is True."
            )

    # upload datasets
    for root, dirs, files in os.walk(path):
        for file in files:
            abs_path = os.path.join(root, file)
            rel_path = os.path.relpath(abs_path, path)
            dest_url = os.path.join(url, rel_path)
<<<<<<< HEAD
            publish_lock = PublishLock()
            try:
                try:
                    publish_lock.acquire_lock(dest_url)
                except DedupPublishLockFoundException as dpe:
                    logger.warning(f"{str(dpe)}")
                logger.info("Uploading %s to %s." % (abs_path, dest_url))
                osaka.main.put(abs_path, dest_url, params=params, noclobber=True)
                try:
                    status = publish_lock.release()
                    if status is True:
                        logger.info(f"Successfully released lock for {dest_url}")
                    else:
                        logger.warning(f"No lock was found for {dest_url}")
                except RedisError as re:
                    logger.warning(
                        f"Redis error occurred while trying to release lock for {dest_url}: {str(re)}"
                    )
            finally:
                try:
                    publish_lock.close()
                except RedisError as re:
                    logger.warning(
                        f"Redis error occurred while trying to close client connection: {str(re)}"
                    )
=======
            logger.info(f"Uploading {abs_path} to {dest_url}.")
            osaka.main.put(abs_path, dest_url, params=params, noclobber=True)

>>>>>>> 67e04abe

def parse_iso8601(t):
    """Return datetime from ISO8601 string."""

    try:
        return datetime.strptime(t, "%Y-%m-%dT%H:%M:%S.%fZ")
    except ValueError:
        return datetime.strptime(t, "%Y-%m-%dT%H:%M:%SZ")


def ingest_to_object_store(
    objectid, dsets_file, prod_path, job_path, dry_run=False, force=False
):
    """Run dataset ingest."""
    logger.info(f"datasets: {dsets_file}")
    logger.info(f"prod_path: {prod_path}")
    logger.info(f"job_path: {job_path}")
    logger.info(f"dry_run: {dry_run}")
    logger.info(f"force: {force}")

    # get default job path
    if job_path is None:
        job_path = os.getcwd()

    # detect job info
    job = {}
    job_json = os.path.join(job_path, "_job.json")
    if os.path.exists(job_json):
        with open(job_json) as f:
            try:
                job = json.load(f)
            except Exception as e:
                logger.warning(f"Failed to read job json:\n{str(e)}")
    task_id = job.get("task_id", None)
    payload_id = (
        job.get("job_info", {}).get("job_payload", {}).get("payload_task_id", None)
    )
    payload_hash = job.get("job_info", {}).get("payload_hash", None)
    logger.info(f"task_id: {task_id}")
    logger.info(f"payload_id: {payload_id}")
    logger.info(f"payload_hash: {payload_hash}")

    # get dataset
    if os.path.isdir(prod_path):
        local_prod_path = prod_path
    else:
        local_prod_path = get_remote_dav(prod_path)
    if not os.path.isdir(local_prod_path):
        raise RuntimeError(f"Failed to find local dataset directory: {local_prod_path}")

    # write publish context
    publ_ctx_name = "_publish.context.json"
    publ_ctx_dir = mkdtemp(prefix=".pub_context", dir=job_path)
    publ_ctx_file = os.path.join(publ_ctx_dir, publ_ctx_name)
    with open(publ_ctx_file, "w") as f:
        json.dump(
            {
                "payload_id": payload_id,
                "payload_hash": payload_hash,
                "task_id": task_id,
            },
            f,
            indent=2,
            sort_keys=True,
        )
    publ_ctx_url = None

    # dataset name
    pname = os.path.basename(local_prod_path)

    # dataset file
    dataset_file = os.path.join(local_prod_path, f"{pname}.dataset.json")

    # get dataset json
    with open(dataset_file) as f:
        dataset = json.load(f)
    logger.info(f"Loaded dataset JSON from file: {dataset_file}")

    # check minimum requirements for dataset JSON
    logger.info("Verifying dataset JSON...")
    verify_dataset(dataset)
    logger.info("Dataset JSON verfication succeeded.")

    # get version
    version = dataset["version"]

    # recognize
    r = Recognizer(dsets_file, local_prod_path, objectid, version)

    # get extractor
    extractor = r.getMetadataExtractor()
    if extractor is not None:
        match = SCRIPT_RE.search(extractor)
        if match:
            extractor = match.group(1)
    logger.info(f"Configured metadata extractor: {extractor}")

    # metadata file
    metadata_file = os.path.join(local_prod_path, f"{pname}.met.json")

    # metadata seed file
    seed_file = os.path.join(local_prod_path, "met.json")

    # metadata file already here
    if os.path.exists(metadata_file):
        with open(metadata_file) as f:
            metadata = json.load(f)
        logger.info(f"Loaded metadata from existing file: {metadata_file}")
    else:
        if extractor is None:
            logger.info("No metadata extraction configured. Setting empty metadata.")
            metadata = {}
        else:
            logger.info(f"Running metadata extractor {extractor} on {local_prod_path}")
            m = check_output([extractor, local_prod_path])
            logger.info(f"Output: {m.decode()}")

            # generate json to update metadata and urls
            metadata = json.loads(m)

            # set data_product_name
            metadata["data_product_name"] = objectid

            # merge with seed metadata
            if os.path.exists(seed_file):
                with open(seed_file) as f:
                    seed = json.load(f)
                metadata.update(seed)
                logger.info(f"Loaded seed metadata from file: {seed_file}")

            # write it out to file
            with open(metadata_file, "w") as f:
                json.dump(metadata, f, indent=2)
            logger.info(f"Wrote metadata to {metadata_file}")

            # delete seed file
            if os.path.exists(seed_file):
                os.unlink(seed_file)
                logger.info(f"Deleted seed file {seed_file}.")

    # read context
    context_file = os.path.join(local_prod_path, f"{pname}.context.json")
    if os.path.exists(context_file):
        with open(context_file) as f:
            context = json.load(f)
        logger.info(f"Loaded context from existing file: {context_file}")
    else:
        context = {}

    # set metadata and dataset groups in recognizer
    r.setDataset(dataset)
    r.setMetadata(metadata)

    ipath = r.getIpath()  # get ipath
    level = r.getLevel()  # get level
    dtype = r.getType()  # get type

    # set product metrics
    prod_metrics = {"ipath": ipath, "path": local_prod_path}

    osaka_params = {}  # set osaka params

    publish_context_lock = None

    # publish dataset
    if r.publishConfigured():
        logger.info("Dataset publish is configured.")

        # get publish path
        pub_path_url = r.getPublishPath()

        # get publish urls
        pub_urls = [i for i in r.getPublishUrls()]

        # get S3 profile name and api keys for dataset publishing
        s3_secret_key, s3_access_key = r.getS3Keys()
        s3_profile = r.getS3Profile()

        # S3 profile takes precedence over explicit api keys
        if s3_profile is not None:
            osaka_params["profile_name"] = s3_profile
        else:
            if s3_secret_key is not None and s3_access_key is not None:
                osaka_params["aws_access_key_id"] = s3_access_key
                osaka_params["aws_secret_access_key"] = s3_secret_key

        # get pub host and path
        logger.info(f"Configured pub host & path: {pub_path_url}")

        # check scheme
        if not osaka.main.supported(pub_path_url):
            raise RuntimeError(
                f"Scheme {urlparse(pub_path_url).scheme} is currently not supported."
            )

        # upload dataset to repo; track disk usage and start/end times of transfer
        prod_dir_usage = get_disk_usage(local_prod_path)
        tx_t1 = datetime.now(timezone.utc).replace(tzinfo=None)
        if dry_run:
            logger.info(f"Would've published {local_prod_path} to {pub_path_url}")
        else:
            publ_ctx_url = os.path.join(pub_path_url, publ_ctx_name)
            orig_publ_ctx_file = publ_ctx_file + ".orig"
            try:
                # Acquire lock first before trying to write to the object store
                if task_id:
                    try:
                        publish_context_lock = PublishLock()
                        lock_status = publish_context_lock.acquire_lock(publish_url=publ_ctx_url)
                        if lock_status is True:
                            logger.info(f"Successfully acquired lock for {publ_ctx_url}")
                    except DedupPublishLockFoundException as dpe:
                        logger.error(f"{str(dpe)}")
                        raise NoClobberPublishContextException(f"{str(dpe)}")
                    except RedisError as re:
                        logger.warning(f"Redis error occurred while trying to acquire lock: {str(re)}")

                write_to_object_store(
                    local_prod_path,
                    pub_path_url,
                    params=osaka_params,
                    force=force,
                    publ_ctx_file=publ_ctx_file,
                    publ_ctx_url=publ_ctx_url,
                )
            except NoClobberPublishContextException as e:
                logger.warning(
                    f"A publish context file was found at {publ_ctx_url}. Retrieving."
                )
                osaka.main.get(publ_ctx_url, orig_publ_ctx_file, params=osaka_params)
                with open(orig_publ_ctx_file) as f:
                    orig_publ_ctx = json.load(f)
                logger.warning(
                    "original publish context: {}".format(
                        json.dumps(orig_publ_ctx, indent=2, sort_keys=True)
                    )
                )
                orig_payload_id = orig_publ_ctx.get("payload_id", None)
                orig_payload_hash = orig_publ_ctx.get("payload_hash", None)
                orig_task_id = orig_publ_ctx.get("task_id", None)
<<<<<<< HEAD
                logger.warn("orig payload_id: {}".format(orig_payload_id))
                logger.warn("orig payload_hash: {}".format(orig_payload_hash))
                logger.warn("orig task_id: {}".format(orig_task_id))
=======
                logger.warning(f"orig payload_id: {orig_payload_id}")
                logger.warning(f"orig payload_hash: {orig_payload_hash}")
                logger.warning(f"orig task_id: {orig_payload_id}")
>>>>>>> 67e04abe

                if orig_payload_id is None:
                    if publish_context_lock:
                        try:
                            publish_context_lock.release()
                        except RedisError as re:
                            logger.warning(
                                f"Failed to release lock: {str(re)}"
                            )
                        try:
                            publish_context_lock.close()
                        except RedisError as re:
                            logger.warning(
                                f"Failed to release lock or close Redis client connection properly: {str(re)}"
                            )
                    raise

                # We should check to see if the task_id of the job is different than the
                # task_id in the publish_context file, the orig_task_id. If so,
                # to mitigate race conditions, check to see if the orig_task_id is in a
                # finished state before proceeding.
                if orig_task_id and task_id and orig_task_id != task_id:
                    try:
                        status = is_task_finished(orig_task_id)
                        if status is True:
                            logger.info(f"Task {orig_task_id} is finished. Proceeding with force publish.")
                        else:
                            logger.warning(
                                f"Could not determine status of {orig_task_id}. Proceeding with force publish."
                            )
                    except TaskNotFinishedException as te:
                        logger.warning(str(te))
                        logger.warning(f"Task {orig_task_id} still isn't finished. Proceeding with force publish.")

                # overwrite if this job is a retry of the previous job
                if payload_id is not None and payload_id == orig_payload_id:
                    # Check to see if the dataset exists. If so, then raise the error at this point
                    if dataset_exists(objectid):
                        logger.error(f"Dataset already exists: {objectid}. No need to force publish.")
                        if publish_context_lock:
                            try:
                                publish_context_lock.release()
                            except RedisError as re:
                                logger.warning(
                                    f"Failed to release lock: {str(re)}"
                                )
                            try:
                                publish_context_lock.close()
                            except RedisError as re:
                                logger.warning(
                                    f"Failed to release lock or close Redis client connection properly: {str(re)}"
                                )
                        raise

                    msg = (
                        "This job is a retry of a previous job that resulted "
                        + "in an orphaned dataset. Forcing publish."
                    )
                    logger.warning(msg)
                    log_custom_event(
                        "orphaned_dataset-retry_previous_failed",
                        "clobber",
                        {
                            "orphan_info": {
                                "payload_id": payload_id,
                                "payload_hash": payload_hash,
                                "task_id": task_id,
                                "orig_payload_id": orig_payload_id,
                                "orig_payload_hash": orig_payload_hash,
                                "orig_task_id": orig_task_id,
                                "dataset_id": objectid,
                                "dataset_url": pub_path_url,
                                "msg": msg,
                            }
                        },
                    )
                else:
                    job_status = get_job_status(orig_payload_id)
                    logger.warning(f"orig job status: {job_status}")

                    # overwrite if previous job failed
                    if job_status == "job-failed":
                        msg = (
                            "Detected previous job failure that resulted in an "
                            + "orphaned dataset. Forcing publish."
                        )
                        logger.warning(msg)
                        log_custom_event(
                            "orphaned_dataset-job_failed",
                            "clobber",
                            {
                                "orphan_info": {
                                    "payload_id": payload_id,
                                    "payload_hash": payload_hash,
                                    "task_id": task_id,
                                    "orig_payload_id": orig_payload_id,
                                    "orig_payload_hash": orig_payload_hash,
                                    "orig_task_id": orig_task_id,
                                    "orig_status": job_status,
                                    "dataset_id": objectid,
                                    "dataset_url": pub_path_url,
                                    "msg": msg,
                                }
                            },
                        )
                    else:
                        # overwrite if dataset doesn't exist in grq
                        if not dataset_exists(objectid):
                            msg = "Detected orphaned dataset without ES doc. Forcing publish."
                            logger.warning(msg)
                            log_custom_event(
                                "orphaned_dataset-no_es_doc",
                                "clobber",
                                {
                                    "orphan_info": {
                                        "payload_id": payload_id,
                                        "payload_hash": payload_hash,
                                        "task_id": task_id,
                                        "dataset_id": objectid,
                                        "dataset_url": pub_path_url,
                                        "msg": msg,
                                    }
                                },
                            )
                        else:
                            if publish_context_lock:
                                try:
                                    publish_context_lock.release()
                                except RedisError as re:
                                    logger.warning(
                                        f"Failed to release lock: {str(re)}"
                                    )
                                try:
                                    publish_context_lock.close()
                                except RedisError as re:
                                    logger.warning(
                                        f"Failed to release lock or close Redis client connection properly: {str(re)}"
                                    )
                            raise

                # Let's try to acquire the lock again if we have not yet at this point
                if publish_context_lock.get_lock_status() is None or publish_context_lock.get_lock_status() is False:
                    try:
                        lock_status = publish_context_lock.acquire_lock(publish_url=publ_ctx_url)
                        if lock_status is True:
                            logger.info(
                                f"Successfully acquired lock prior to force publish for {publ_ctx_url}."
                            )
                    except Exception as e:
                        logger.warning(
                            f"Could not successfully acquire lock:\n{str(e)}.\nContinuing on with force publishing."
                        )
                write_to_object_store(
                    local_prod_path,
                    pub_path_url,
                    params=osaka_params,
                    force=True,
                    publ_ctx_file=publ_ctx_file,
                    publ_ctx_url=publ_ctx_url,
                )
            except osaka.utils.NoClobberException as e:
                if dataset_exists(objectid):
                    try:
                        osaka.main.rmall(publ_ctx_url, params=osaka_params)
                    except:
                        logger.warning(
                            "Failed to clean up publish context {} after attempting to clobber valid dataset.".format(
                                publ_ctx_url
                            )
                        )
                    if publish_context_lock:
                        try:
                            publish_context_lock.release()
                        except RedisError as re:
                            logger.warning(
                                f"Failed to release lock: {str(re)}"
                            )
                        try:
                            publish_context_lock.close()
                        except RedisError as re:
                            logger.warning(
                                f"Failed to release lock or close Redis client connection properly: {str(re)}"
                            )
                    raise
                else:
                    msg = f"Detected orphaned dataset {objectid}, deleting from data store before re-publishing..."
                    logger.info(msg)
                    log_custom_event(
                        "orphaned_dataset-no_es_doc",
                        "clobber",
                        {
                            "orphan_info": {
                                "payload_id": payload_id,
                                "payload_hash": payload_hash,
                                "task_id": task_id,
                                "dataset_id": objectid,
                                "dataset_url": pub_path_url,
                                "msg": msg,
                            }
                        },
                    )
                    # Let's try to acquire the lock again if we have not yet at this point
                    if publish_context_lock.get_lock_status() is None or publish_context_lock.get_lock_status() is False:
                        try:
                            lock_status = publish_context_lock.acquire_lock(
                                publish_url=publ_ctx_url,
                            )
                            if lock_status is True:
                                logger.info(
                                    f"Successfully acquired lock prior to force publish for {publ_ctx_url}."
                                )
                        except Exception as e:
                            logger.warning(
                                f"Could not successfully acquire lock:\n{str(e)}.\nContinuing on with force publishing."
                            )
                    write_to_object_store(
                        local_prod_path,
                        pub_path_url,
                        params=osaka_params,
                        force=True,
                        publ_ctx_file=publ_ctx_file,
                        publ_ctx_url=publ_ctx_url,
                    )
        tx_t2 = datetime.now(timezone.utc).replace(tzinfo=None)
        tx_dur = (tx_t2 - tx_t1).total_seconds()

        # create PROV-ES JSON file for publish processStep
        prod_prov_es_file = os.path.join(
            local_prod_path, f"{os.path.basename(local_prod_path)}.prov_es.json"
        )
        pub_prov_es_bn = "publish.prov_es.json"
        if os.path.exists(prod_prov_es_file):
            pub_prov_es_file = os.path.join(local_prod_path, pub_prov_es_bn)
            prov_es_info = {}
            with open(prod_prov_es_file) as f:
                try:
                    prov_es_info = json.load(f)
                except Exception as e:
                    tb = traceback.format_exc()
                    if publish_context_lock:
                        try:
                            publish_context_lock.release()
                        except RedisError as re:
                            logger.warning(
                                f"Failed to release lock: {str(re)}"
                            )
                        try:
                            publish_context_lock.close()
                        except RedisError as re:
                            logger.warning(
                                f"Failed to release lock or close Redis client connection properly: {str(re)}"
                            )
                    raise RuntimeError(
                        f"Failed to load PROV-ES from {prod_prov_es_file}: {str(e)}\n{tb}"
                    )
            log_publish_prov_es(
                prov_es_info,
                pub_prov_es_file,
                local_prod_path,
                pub_urls,
                prod_metrics,
                objectid,
            )
            # upload publish PROV-ES file
            osaka.main.put(
                pub_prov_es_file,
                os.path.join(pub_path_url, pub_prov_es_bn),
                params=osaka_params,
                noclobber=False,
            )

        # save dataset metrics on size and transfer
        prod_metrics.update(
            {
                "url": urlparse(pub_path_url).path,
                "disk_usage": prod_dir_usage,
                "time_start": tx_t1.isoformat() + "Z",
                "time_end": tx_t2.isoformat() + "Z",
                "duration": tx_dur,
                "transfer_rate": prod_dir_usage / tx_dur,
                "pub_path_url": pub_path_url,
            }
        )
    else:
        logger.info("Dataset publish is not configured.")
        pub_urls = []

    # publish browse
    if r.browseConfigured():
        logger.info("Browse publish is configured.")

        # get browse path and urls
        browse_path = r.getBrowsePath()
        browse_urls = r.getBrowseUrls()

        # get S3 profile name and api keys for browse image publishing
        s3_secret_key_browse, s3_access_key_browse = r.getS3Keys("browse")
        s3_profile_browse = r.getS3Profile("browse")

        # set osaka params for browse
        osaka_params_browse = {}

        # S3 profile takes precedence over explicit api keys
        if s3_profile_browse is not None:
            osaka_params_browse["profile_name"] = s3_profile_browse
        else:
            if s3_secret_key_browse is not None and s3_access_key_browse is not None:
                osaka_params_browse["aws_access_key_id"] = s3_access_key_browse
                osaka_params_browse["aws_secret_access_key"] = s3_secret_key_browse

        # add metadata for all browse images and upload to browse location
        imgs_metadata = []
        imgs = glob(f"{local_prod_path}/*browse.png")
        for img in imgs:
            img_metadata = {"img": os.path.basename(img)}
            small_img = img.replace("browse.png", "browse_small.png")
            if os.path.exists(small_img):
                small_img_basename = os.path.basename(small_img)
                if browse_path is not None:
                    this_browse_path = os.path.join(browse_path, small_img_basename)
                    if dry_run:
                        logger.info(f"Would've uploaded {small_img} to {browse_path}")
                    else:
                        logger.info(f"Uploading {small_img} to {browse_path}")
                        osaka.main.put(
                            small_img,
                            this_browse_path,
                            params=osaka_params_browse,
                            noclobber=False,
                        )
            else:
                small_img_basename = None
            img_metadata["small_img"] = small_img_basename
            tooltip_match = BROWSE_RE.search(img_metadata["img"])
            if tooltip_match:
                img_metadata["tooltip"] = tooltip_match.group(1)
            else:
                img_metadata["tooltip"] = ""
            imgs_metadata.append(img_metadata)

        # sort browse images
        browse_sort_order = r.getBrowseSortOrder()
        if isinstance(browse_sort_order, list) and len(browse_sort_order) > 0:
            bso_regexes = [re.compile(i) for i in browse_sort_order]
            sorter = {}
            unrecognized = []
            for img in imgs_metadata:
                matched = None
                for i, bso_re in enumerate(bso_regexes):
                    if bso_re.search(img["img"]):
                        matched = img
                        sorter[i] = matched
                        break
                if matched is None:
                    unrecognized.append(img)
            imgs_metadata = [sorter[i] for i in sorted(sorter)]
            imgs_metadata.extend(unrecognized)
        prod_metrics.update({"browse_path": browse_path})
    else:
        logger.info("Browse publish is not configured.")
        browse_urls = []
        imgs_metadata = []

    # set update json
    update_json = {
        "id": objectid,
        "objectid": objectid,
        "metadata": metadata,
        "dataset": ipath.split("/")[1],
        "ipath": ipath,
        "system_version": version,
        "dataset_level": level,
        "dataset_type": dtype,
        "urls": pub_urls,
        "browse_urls": browse_urls,
        "images": imgs_metadata,
        "prov": context.get("_prov", {}),
    }
    update_json.update(dataset)

    # custom index specified?
    index = r.getIndex()
    if index is not None:
        update_json["index"] = index

    # update GRQ
    update_json["grq_index_result"] = {"index": index}

    # finish if dry run
    if dry_run:
        try:
            shutil.rmtree(publ_ctx_dir)
        except:
            pass
        return prod_metrics, update_json

    # cleanup publish context
    if publ_ctx_url is not None:
        try:
            osaka.main.rmall(publ_ctx_url, params=osaka_params)
        except:
            logger.warning(
                f"Failed to clean up publish context at {publ_ctx_url} on successful publish."
            )
        if publish_context_lock:
            try:
                status = publish_context_lock.release()
                if status is False:
                    logger.warning(f"No lock was found for {publ_ctx_url}")
                else:
                    logger.info(f"Successfully released lock for {publ_ctx_url}")
            except RedisError as re:
                logger.warning(
                    f"Redis error occured while trying to release lock for {publ_ctx_url}: {str(re)}"
                )
            try:
                publish_context_lock.close()
            except RedisError as e:
                logger.warning(f"Failed to close Redis client connection properly: {str(e)}")
    try:
        shutil.rmtree(publ_ctx_dir)
    except:
        pass

    return prod_metrics, update_json


@backoff.on_exception(
    backoff.expo,
    (NotAllProductsIngested, requests.RequestException),
    max_tries=backoff_max_tries,
    max_value=backoff_max_value,
)
def bulk_index_dataset(grq_update_url, update_jsons):
    """
    Call GRQ rest API to bulk index datasets to elasticsearch
    :param grq_update_url:  # GRQ rest API endpoint
    :param update_jsons: List[Dict] list of objects to
    :return: Dict[any]
    """
    r = requests.post(grq_update_url, verify=False, json=json.dumps(update_jsons))
    if not 200 <= r.status_code < 300:
        raise NotAllProductsIngested(r.text)
    return r.json()


def queue_dataset(dataset, update_json, queue_name):
    """Add dataset type and URL to queue."""
    payload = {"job_type": f"dataset:{dataset}", "payload": update_json}
    do_submit_job(payload, queue_name)


def init_pool_logger():
    handler = logging.StreamHandler()
    handler.setFormatter(
        logging.Formatter("[%(asctime)s: %(levelname)s/%(name)s] %(message)s")
    )
    logger.setLevel(logging.INFO)
    logger.addHandler(handler)


def publish_files_wrapper(job, ctx, prod_dir, event=None):
    """
    publish single dataset given the product directory, can be used in both multiprocessing or synchronous
    :param job [Dict] - job object
    :param ctx [Dict] - job context
    :param prod_dir [Str] - str; product directory
    :param event [Event, Optional] - Event to halt tasks if previous failed, taken from multiprocessing Manager()
    """
    if event and event.is_set():
        logger.warning(f"Previous publish task failed, skipping {prod_dir}...")
        return

    try:
        # get job info
        job_dir = job["job_info"]["job_dir"]
        time_start_iso = job["job_info"]["time_start"]
        context_file = job["job_info"]["context_file"]
        datasets_cfg_file = job["job_info"]["datasets_cfg_file"]

        time_start = parse_iso8601(time_start_iso)  # time start

        # check for PROV-ES JSON from PGE; if exists, append related PROV-ES info;
        # also overwrite merged PROV-ES JSON file
        prod_id = os.path.basename(prod_dir)
        prov_es_file = os.path.join(prod_dir, f"{prod_id}.prov_es.json")
        prov_es_info = {}
        if os.path.exists(prov_es_file):
            with open(prov_es_file) as f:
                try:
                    prov_es_info = json.load(f)
                except Exception as e:
                    tb = traceback.format_exc()
                    raise RuntimeError(
                        f"Failed to log PROV-ES from {prov_es_file}: {str(e)}\n{tb}"
                    )
            log_prov_es(job, prov_es_info, prov_es_file)

        # copy _context.json
        prod_context_file = os.path.join(prod_dir, f"{prod_id}.context.json")
        shutil.copy(context_file, prod_context_file)

        # force ingest? (i.e. disable no-clobber)
        ingest_kwargs = {"force": False}
        if ctx.get("_force_ingest", False):
            logger.info("Flag _force_ingest set to True.")
            ingest_kwargs["force"] = True

        # upload
        tx_t1 = datetime.now(timezone.utc).replace(tzinfo=None)
        metrics, prod_json = ingest_to_object_store(
            *(
                prod_id,
                datasets_cfg_file,
                prod_dir,
                job_dir,
            ),
            **ingest_kwargs,
        )

        tx_t2 = datetime.now(timezone.utc).replace(tzinfo=None)
        tx_dur = (tx_t2 - tx_t1).total_seconds()
        prod_dir_usage = get_disk_usage(prod_dir)

        # set product provenance
        prod_prov = {
            "product_type": metrics["ipath"],
            "processing_start_time": time_start.isoformat() + "Z",
            "availability_time": tx_t2.isoformat() + "Z",
            "processing_latency": (tx_t2 - time_start).total_seconds() / 60.0,
            "total_latency": (tx_t2 - time_start).total_seconds() / 60.0,
        }
        prod_prov_file = os.path.join(prod_dir, f"{prod_id}.prod_prov.json")
        if os.path.exists(prod_prov_file):
            with open(prod_prov_file) as f:
                prod_prov.update(json.load(f))
        if "acquisition_start_time" in prod_prov:
            if "source_production_time" in prod_prov:
                prod_prov["ground_system_latency"] = (
                    parse_iso8601(prod_prov["source_production_time"])
                    - parse_iso8601(prod_prov["acquisition_start_time"])
                ).total_seconds() / 60.0
                prod_prov["total_latency"] += prod_prov["ground_system_latency"]
                prod_prov["access_latency"] = (
                    tx_t2 - parse_iso8601(prod_prov["source_production_time"])
                ).total_seconds() / 60.0
                prod_prov["total_latency"] += prod_prov["access_latency"]
        # write product provenance of the last product; not writing to an array under the
        # product because kibana table panel won't show them correctly:
        # https://github.com/elasticsearch/kibana/issues/998
        job["job_info"]["metrics"]["product_provenance"] = prod_prov

        product_staged_metadata = {
            "path": prod_dir,
            "disk_usage": prod_dir_usage,
            "time_start": tx_t1.isoformat() + "Z",
            "time_end": tx_t2.isoformat() + "Z",
            "duration": tx_dur,
            "transfer_rate": prod_dir_usage / tx_dur,
            "id": prod_json["id"],
            "urls": prod_json["urls"],
            "browse_urls": prod_json["browse_urls"],
            "dataset": prod_json["dataset"],
            "ipath": prod_json["ipath"],
            "system_version": prod_json["system_version"],
            "dataset_level": prod_json["dataset_level"],
            "dataset_type": prod_json["dataset_type"],
            "index": prod_json["grq_index_result"]["index"],
        }

        return prod_json, product_staged_metadata, metrics
    except Exception as e:
        if event:
            event.set()
        tb = traceback.format_exc()
        logger.error(tb)
        raise RuntimeError(f"Failed to publish {prod_dir}: {str(e)}\n{tb}")


def delete_files(metrics):
    if "pub_path_url" in metrics:
        logger.info(f"deleting {metrics['pub_path_url']}")
        delete_from_object_store(metrics["pub_path_url"])
    if "browse_path" in metrics:
        logger.info(f"deleting {metrics['browse_path']}")
        delete_from_object_store(metrics["browse_path"])


def publish_datasets_parallel(job, ctx):
    """Publish a dataset. Track metrics."""

    # if exit code of job command is non-zero, don't publish anything
    exit_code = job["job_info"]["status"]
    if exit_code != 0:
        logger.info(
            f"Job exited with exit code {exit_code}. Bypassing dataset publishing."
        )
        return True

    # if job command never ran, don't publish anything
    pid = job["job_info"]["pid"]
    if pid == 0:
        logger.info("Job command never ran. Bypassing dataset publishing.")
        return True

    job_dir = job["job_info"]["job_dir"]
    datasets_list = find_non_localized_datasets(job_dir)

    prods_ingested_to_obj_store = []
    published_prods = []  # find and publish

    async_tasks = []
    num_procs = min(max(cpu_count() - 2, 1), len(datasets_list))
    logger.info(f"multiprocessing procs used: {num_procs}")

    with get_context("spawn").Pool(
        num_procs, initializer=init_pool_logger
    ) as pool, Manager() as manager:
        event = manager.Event()
        for prod_dir in datasets_list:
            signal_file = os.path.join(
                prod_dir, ".localized"
            )  # skip if marked as localized input
            if os.path.exists(signal_file):
                logger.info(
                    f"Skipping publish of {prod_dir}. Marked as localized input."
                )
                continue
            async_task = pool.apply_async(
                publish_files_wrapper,
                args=(
                    job,
                    ctx,
                    prod_dir,
                ),
                kwds={"event": event},
            )
            async_tasks.append(async_task)
        pool.close()
        logger.info("Waiting for dataset publishing tasks to complete...")
        pool.join()
        logger.handlers.clear()  # removing the handler to prevent broken pipe error

    has_error, err = False, ""
    for t in async_tasks:
        if t.successful():
            result = t.get()
            if result:
                prods_ingested_to_obj_store.append(result)
        else:
            has_error = True
            logger.error(t._value)  # noqa
            err = t._value  # noqa

    if has_error is True:
        with get_context("spawn").Pool(num_procs, initializer=init_pool_logger) as pool:
            for _, _, metrics in prods_ingested_to_obj_store:
                pool.apply_async(delete_files, args=(metrics,))
            pool.close()
            logger.warning("Rolling back datasets (file) ingest...")
            pool.join()
            logger.handlers.clear()
        raise NotAllProductsIngested(f"Product failed to ingest to data store: {err}")

    if len(prods_ingested_to_obj_store) > 0:
        try:
            prod_jsons = [prod_json for prod_json, _, _ in prods_ingested_to_obj_store]
            logger.info(
                f"publishing {len(prods_ingested_to_obj_store)} dataset(s) to Elasticsearch"
            )
            bulk_index_dataset(app.conf.GRQ_UPDATE_URL_BULK, prod_jsons)
            published_prods.extend(prod_jsons)
        except Exception:
            with get_context("spawn").Pool(
                num_procs, initializer=init_pool_logger
            ) as pool:
                for _, _, metrics in prods_ingested_to_obj_store:
                    pool.apply_async(delete_files, args=(metrics,))
            pool.close()
            logger.error(
                "datasets failed to publish to Elasticsearch, deleting object(s) from data store"
            )
            pool.join()
            logger.handlers.clear()
            raise NotAllProductsIngested(
                f"Products failed to index to elasticsearch: {traceback.format_exc()}"
            )

        if "products_staged" not in job["job_info"]["metrics"]:
            job["job_info"]["metrics"]["products_staged"] = []

        for prod_json, metadata, _ in prods_ingested_to_obj_store:
            ipath = prod_json["ipath"]
            queue_dataset(ipath, prod_json, app.conf.DATASET_PROCESSED_QUEUE)
            job["job_info"]["metrics"]["products_staged"].append(metadata)
        logger.info(
            f"queued {len(prods_ingested_to_obj_store)} dataset(s) to {app.conf.DATASET_PROCESSED_QUEUE}"
        )

    # write published products to file
    pub_prods_file = os.path.join(job_dir, "_datasets.json")
    with open(pub_prods_file, "w") as f:
        json.dump(published_prods, f, indent=2, sort_keys=True)

    return True


def publish_datasets(job, ctx):
    """Publish a dataset. Track metrics."""

    # if exit code of job command is non-zero, don't publish anything
    exit_code = job["job_info"]["status"]
    if exit_code != 0:
        logger.info(
            f"Job exited with exit code {exit_code}. Bypassing dataset publishing."
        )
        return True

    # if job command never ran, don't publish anything
    pid = job["job_info"]["pid"]
    if pid == 0:
        logger.info("Job command never ran. Bypassing dataset publishing.")
        return True

    job_dir = job["job_info"]["job_dir"]
    dataset_directories = find_non_localized_datasets(job_dir)

    prods_ingested_to_obj_store = []
    published_prods = []  # find and publish

    try:
        for prod_dir in dataset_directories:
            signal_file = os.path.join(
                prod_dir, ".localized"
            )  # skip if marked as localized input
            if os.path.exists(signal_file):
                logger.info(
                    f"Skipping publish of {prod_dir}. Marked as localized input."
                )
                continue
            published_metadata = publish_files_wrapper(job, ctx, prod_dir)
            prods_ingested_to_obj_store.append(published_metadata)
    except Exception:
        logger.error(
            f"Product failed to ingest to data store: {traceback.format_exc()}"
        )
        for _, _, metrics in prods_ingested_to_obj_store:
            delete_files(metrics)
        raise NotAllProductsIngested(
            f"Product failed to ingest to data store: {traceback.format_exc()}"
        )

    if len(prods_ingested_to_obj_store) > 0:
        try:
            prod_jsons = [prod_json for prod_json, _, _ in prods_ingested_to_obj_store]
            logger.info(
                f"publishing {len(prods_ingested_to_obj_store)} dataset(s) to Elasticsearch"
            )
            bulk_index_dataset(app.conf.GRQ_UPDATE_URL_BULK, prod_jsons)
            published_prods.extend(prod_jsons)
        except Exception:
            for _, _, metrics in prods_ingested_to_obj_store:
                delete_files(metrics)
            raise NotAllProductsIngested(
                f"Products failed to index to elasticsearch: {traceback.format_exc()}"
            )

        if "products_staged" not in job["job_info"]["metrics"]:
            job["job_info"]["metrics"]["products_staged"] = []

        for prod_json, metadata, _ in prods_ingested_to_obj_store:
            ipath = prod_json["ipath"]
            queue_dataset(ipath, prod_json, app.conf.DATASET_PROCESSED_QUEUE)
            job["job_info"]["metrics"]["products_staged"].append(metadata)
        logger.info(
            f"queued {len(prods_ingested_to_obj_store)} dataset(s) to {app.conf.DATASET_PROCESSED_QUEUE}"
        )

    # write published products to file
    pub_prods_file = os.path.join(job_dir, "_datasets.json")
    with open(pub_prods_file, "w") as f:
        json.dump(published_prods, f, indent=2, sort_keys=True)

    return True<|MERGE_RESOLUTION|>--- conflicted
+++ resolved
@@ -24,20 +24,10 @@
 from billiard.pool import Pool, cpu_count  # noqa
 from lxml.etree import parse
 
-<<<<<<< HEAD
-from hysds.utils import (get_disk_usage, makedirs, get_job_status, dataset_exists, find_non_localized_datasets,
-                         is_task_finished, TaskNotFinishedException)
-from hysds.log_utils import logger, log_prov_es, log_custom_event, log_publish_prov_es, backoff_max_value, \
-    backoff_max_tries
-
 from hysds.publish_lock import PublishLock, DedupPublishLockFoundException
 
-=======
->>>>>>> 67e04abe
 from hysds.celery import app
 from hysds.log_utils import (
-    backoff_max_tries,
-    backoff_max_value,
     log_custom_event,
     log_prov_es,
     log_publish_prov_es,
@@ -51,6 +41,8 @@
     get_disk_usage,
     get_job_status,
     makedirs,
+    is_task_finished,
+    TaskNotFinishedException
 )
 
 FILE_RE = re.compile(r"file://(.*?)(/.*)$")
@@ -197,7 +189,7 @@
             abs_path = os.path.join(root, file)
             rel_path = os.path.relpath(abs_path, path)
             dest_url = os.path.join(url, rel_path)
-<<<<<<< HEAD
+
             publish_lock = PublishLock()
             try:
                 try:
@@ -223,11 +215,6 @@
                     logger.warning(
                         f"Redis error occurred while trying to close client connection: {str(re)}"
                     )
-=======
-            logger.info(f"Uploading {abs_path} to {dest_url}.")
-            osaka.main.put(abs_path, dest_url, params=params, noclobber=True)
-
->>>>>>> 67e04abe
 
 def parse_iso8601(t):
     """Return datetime from ISO8601 string."""
@@ -468,15 +455,9 @@
                 orig_payload_id = orig_publ_ctx.get("payload_id", None)
                 orig_payload_hash = orig_publ_ctx.get("payload_hash", None)
                 orig_task_id = orig_publ_ctx.get("task_id", None)
-<<<<<<< HEAD
                 logger.warn("orig payload_id: {}".format(orig_payload_id))
                 logger.warn("orig payload_hash: {}".format(orig_payload_hash))
                 logger.warn("orig task_id: {}".format(orig_task_id))
-=======
-                logger.warning(f"orig payload_id: {orig_payload_id}")
-                logger.warning(f"orig payload_hash: {orig_payload_hash}")
-                logger.warning(f"orig task_id: {orig_payload_id}")
->>>>>>> 67e04abe
 
                 if orig_payload_id is None:
                     if publish_context_lock:
