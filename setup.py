from __future__ import unicode_literals
from __future__ import print_function
from __future__ import division
from __future__ import absolute_import
from setuptools import setup, find_packages
import hysds

setup(
    name='hysds',
    version=hysds.__version__,
    long_description=hysds.__description__,
    url=hysds.__url__,
    packages=find_packages(),
    include_package_data=True,
    zip_safe=False,
    install_requires=[
        'redis>=3.0.1', 'celery==4.2.1', 'requests>=2.20.0',
        'flower>=0.8.2', 'eventlet>=0.17.2', 'easywebdav>=1.2.0',
        'lxml>=3.4.0', 'httplib2>=0.9', 'gevent>=1.0.1', 
        'psutil>=2.1.3', 'filechunkio>=1.6.0', 'boto>=2.38.0',
        'msgpack-python>=0.4.6', 'boto3>=1.2.6', 'backoff>=1.3.1',
        'protobuf>=3.1.0.post1', 'google-cloud>=0.22.0', 
        'google-cloud-monitoring>=0.22.0', 'osaka>=0.0.1', 
        'prov_es>=0.2.0', 'hysds_commons>=0.1', 'atomicwrites>=1.1.5',
<<<<<<< HEAD
        'future>=0.17.1', 'greenlet>=0.4.15', 'fabric3', 'pytz'
    ],
    test_suite='tests'
=======
        'future>=0.17.1', 'greenlet>=0.4.15', 'fabric3', 'pytz',
        'pytest'
    ],
    setup_requires=[
        'pytest-runner'
    ],
    tests_require=[
        'pytest'
    ]
>>>>>>> d9caf79a
)<|MERGE_RESOLUTION|>--- conflicted
+++ resolved
@@ -22,11 +22,6 @@
         'protobuf>=3.1.0.post1', 'google-cloud>=0.22.0', 
         'google-cloud-monitoring>=0.22.0', 'osaka>=0.0.1', 
         'prov_es>=0.2.0', 'hysds_commons>=0.1', 'atomicwrites>=1.1.5',
-<<<<<<< HEAD
-        'future>=0.17.1', 'greenlet>=0.4.15', 'fabric3', 'pytz'
-    ],
-    test_suite='tests'
-=======
         'future>=0.17.1', 'greenlet>=0.4.15', 'fabric3', 'pytz',
         'pytest'
     ],
@@ -35,6 +30,6 @@
     ],
     tests_require=[
         'pytest'
-    ]
->>>>>>> d9caf79a
+    ],
+    test_suite='tests'
 )