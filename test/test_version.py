import pytest


def test_import():
    import hysds

<<<<<<< HEAD
    return None
=======
    assert True
>>>>>>> 67e04abe
<|MERGE_RESOLUTION|>--- conflicted
+++ resolved
@@ -4,8 +4,4 @@
 def test_import():
     import hysds
 
-<<<<<<< HEAD
-    return None
-=======
-    assert True
->>>>>>> 67e04abe
+    assert True